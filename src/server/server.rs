--- conflicted
+++ resolved
@@ -4,7 +4,7 @@
 #[cfg(any(feature = "tcp", feature = "http1"))]
 use std::time::Duration;
 
-<<<<<<< HEAD
+  <<<<<<< david/fix-error-display
 use pin_project::pin_project;
 use tokio::io::{AsyncRead, AsyncWrite};
 
@@ -18,9 +18,9 @@
 use super::conn::{Http as Http_, NoopWatcher, SpawnAll};
 use super::shutdown::{Graceful, GracefulWatcher};
 #[cfg(feature = "tcp")]
-=======
+  =======
 #[cfg(all(feature = "tcp", any(feature = "http1", feature = "http2")))]
->>>>>>> 6972ee53
+  >>>>>>> master
 use super::tcp::AddrIncoming;
 use crate::common::exec::Exec;
 
