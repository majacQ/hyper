//! HTTP Server
//!
//! A `Server` is created to listen on a port, parse HTTP requests, and hand
//! them off to a `Service`.
//!
//! There are two levels of APIs provide for constructing HTTP servers:
//!
//! - The higher-level [`Server`](Server) type.
//! - The lower-level [`conn`](conn) module.
//!
//! # Server
//!
//! The [`Server`](Server) is main way to start listening for HTTP requests.
//! It wraps a listener with a [`MakeService`](crate::service), and then should
//! be executed to start serving requests.
//!
//! [`Server`](Server) accepts connections in both HTTP1 and HTTP2 by default.
//!
//! ## Examples
//!
//! ```no_run
//! use std::convert::Infallible;
//! use std::net::SocketAddr;
//! use hyper::{Body, Request, Response, Server};
//! use hyper::service::{make_service_fn, service_fn};
//!
//! async fn handle(_req: Request<Body>) -> Result<Response<Body>, Infallible> {
//!     Ok(Response::new(Body::from("Hello World")))
//! }
//!
//! # #[cfg(feature = "runtime")]
//! #[tokio::main]
//! async fn main() {
//!     // Construct our SocketAddr to listen on...
//!     let addr = SocketAddr::from(([127, 0, 0, 1], 3000));
//!
//!     // Then bind and serve...
//!     let server = Server::bind(&addr).serve_service(service_fn(handle));
//!
//!     // And run forever...
//!     if let Err(e) = server.await {
//!         eprintln!("server error: {}", e);
//!     }
//! }
//! # #[cfg(not(feature = "runtime"))]
//! # fn main() {}
//! ```
//!
//! If you need the incoming connection to handle the request you can use [`make_service_fn`] to
//! create a [`Service`] on demand:
//!
//! ```no_run
//! use std::convert::Infallible;
//! use std::net::SocketAddr;
//! use hyper::{Body, Request, Response, Server};
//! use hyper::service::{make_service_fn, service_fn};
//! use hyper::server::conn::AddrStream;
//!
//! async fn handle(_req: Request<Body>) -> Result<Response<Body>, Infallible> {
//!     Ok(Response::new(Body::from("Hello World")))
//! }
//!
//! # #[cfg(feature = "runtime")]
//! #[tokio::main]
//! async fn main() {
//!     // Construct our SocketAddr to listen on...
//!     let addr = SocketAddr::from(([127, 0, 0, 1], 3000));
//!
//!     // And a MakeService to handle each connection...
//!     let make_service = make_service_fn(|conn: &AddrStream| async {
//!         Ok::<_, Infallible>(service_fn(handle))
//!     });
//!
//!     // Then bind and serve...
//!     let server = Server::bind(&addr).serve(make_service);
//!
//!     // And run forever...
//!     if let Err(e) = server.await {
//!         eprintln!("server error: {}", e);
//!     }
//! }
//! # #[cfg(not(feature = "runtime"))]
//! # fn main() {}
//! ```
//!
<<<<<<< HEAD
//! [`make_service_fn`]: crate::service::make_service_fn
//! [`Server::serve_service`]: crate::server::Server::serve_service
//! [`Service`]: crate::service::Service
=======
//! Passing data to your request handler can be done like so:
//!
//! ```no_run
//! use std::convert::Infallible;
//! use std::net::SocketAddr;
//! use hyper::{Body, Request, Response, Server};
//! use hyper::service::{make_service_fn, service_fn};
//! use hyper::server::conn::AddrStream;
//!
//! #[derive(Clone)]
//! struct AppContext {
//!     // Whatever data your application needs can go here
//! }
//!
//! async fn handle(
//!     context: AppContext,
//!     addr: SocketAddr,
//!     req: Request<Body>
//! ) -> Result<Response<Body>, Infallible> {
//!     Ok(Response::new(Body::from("Hello World")))
//! }
//!
//! # #[cfg(feature = "runtime")]
//! #[tokio::main]
//! async fn main() {
//!     let context = AppContext {
//!         // ...
//!     };
//!
//!     // A `MakeService` that produces a `Service` to handle each connection.
//!     let make_service = make_service_fn(move |conn: &AddrStream| {
//!         // We have to clone the context to share it with each invocation of
//!         // `make_service`. If your data doesn't implement `Clone` consider using
//!         // an `std::sync::Arc`.
//!         let context = context.clone();
//!
//!         // You can grab the address of the incoming connection like so.
//!         let addr = conn.remote_addr();
//!
//!         // Create a `Service` for responding to the request.
//!         let service = service_fn(move |req| {
//!             handle(context.clone(), addr, req)
//!         });
//!
//!         // Return the service to hyper.
//!         async move { Ok::<_, Infallible>(service) }
//!     });
//!
//!     // Run the server like above...
//!     let addr = SocketAddr::from(([127, 0, 0, 1], 3000));
//!
//!     let server = Server::bind(&addr).serve(make_service);
//!
//!     if let Err(e) = server.await {
//!         eprintln!("server error: {}", e);
//!     }
//! }
//! # #[cfg(not(feature = "runtime"))]
//! # fn main() {}
//! ```
//!
//! [`tower::make::Shared`]: https://docs.rs/tower/latest/tower/make/struct.Shared.html
>>>>>>> 6972ee53

pub mod accept;
pub mod conn;
mod server;
#[cfg(feature = "tcp")]
mod tcp;

pub use self::server::Server;

cfg_feature! {
    #![any(feature = "http1", feature = "http2")]

    pub use self::server::Builder;

    mod shutdown;
}<|MERGE_RESOLUTION|>--- conflicted
+++ resolved
@@ -83,11 +83,11 @@
 //! # fn main() {}
 //! ```
 //!
-<<<<<<< HEAD
+  <<<<<<< david/fix-error-display
 //! [`make_service_fn`]: crate::service::make_service_fn
 //! [`Server::serve_service`]: crate::server::Server::serve_service
 //! [`Service`]: crate::service::Service
-=======
+  =======
 //! Passing data to your request handler can be done like so:
 //!
 //! ```no_run
@@ -150,7 +150,7 @@
 //! ```
 //!
 //! [`tower::make::Shared`]: https://docs.rs/tower/latest/tower/make/struct.Shared.html
->>>>>>> 6972ee53
+  >>>>>>> master
 
 pub mod accept;
 pub mod conn;
